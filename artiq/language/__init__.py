--- conflicted
+++ resolved
@@ -1,10 +1,6 @@
-<<<<<<< HEAD
-from artiq.language import core, types, environment, units, scan
-=======
 # Copyright (C) 2014, 2015 Robert Jordens <jordens@gmail.com>
 
-from artiq.language import core, environment, units, scan
->>>>>>> 75c94b40
+from artiq.language import core, types, environment, units, scan
 from artiq.language.core import *
 from artiq.language.types import *
 from artiq.language.environment import *
