--- conflicted
+++ resolved
@@ -27,14 +27,9 @@
 from misoc.integration.builder import builder_args, builder_argdict
 
 from artiq.gateware.soc import AMPSoC, build_artiq_soc
-<<<<<<< HEAD
-from artiq.gateware import rtio, nist_qc1, nist_clock, nist_qc2, phaser
+from artiq.gateware import rtio, nist_clock, nist_qc2, phaser
 from artiq.gateware.rtio.phy import (ttl_simple, ttl_serdes_7series,
                                      dds, spi, sawg)
-=======
-from artiq.gateware import rtio, nist_clock, nist_qc2
-from artiq.gateware.rtio.phy import ttl_simple, ttl_serdes_7series, dds, spi
->>>>>>> ef971ef8
 from artiq import __version__ as artiq_version
 
 
@@ -560,11 +555,7 @@
     soc_kc705_args(parser)
     parser.add_argument("-H", "--hw-adapter", default="nist_clock",
                         help="hardware adapter type: "
-<<<<<<< HEAD
-                             "nist_qc1/nist_clock/nist_qc2/phaser "
-=======
-                             "nist_clock/nist_qc2 "
->>>>>>> ef971ef8
+                             "nist_clock/nist_qc2/phaser "
                              "(default: %(default)s)")
     args = parser.parse_args()
 
