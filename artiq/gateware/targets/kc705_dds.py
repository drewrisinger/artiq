#!/usr/bin/env python3

import argparse

from migen import *
from migen.genlib.resetsync import AsyncResetSynchronizer
from migen.genlib.cdc import MultiReg
from migen.build.generic_platform import *
from migen.build.xilinx.vivado import XilinxVivadoToolchain
from migen.build.xilinx.ise import XilinxISEToolchain

from misoc.interconnect.csr import *
from misoc.cores import gpio
from misoc.targets.kc705 import MiniSoC, soc_kc705_args, soc_kc705_argdict
from misoc.integration.builder import builder_args, builder_argdict

from artiq.gateware.amp import AMPSoC, build_artiq_soc
from artiq.gateware import rtio, nist_clock, nist_qc2
from artiq.gateware.rtio.phy import (ttl_simple, ttl_serdes_7series,
                                     dds, spi, ad5360_monitor)
from artiq import __version__ as artiq_version


class _RTIOCRG(Module, AutoCSR):
    def __init__(self, platform, rtio_internal_clk):
        self._clock_sel = CSRStorage()
        self._pll_reset = CSRStorage(reset=1)
        self._pll_locked = CSRStatus()
        self.clock_domains.cd_rtio = ClockDomain()
        self.clock_domains.cd_rtiox4 = ClockDomain(reset_less=True)

        # 100 MHz when using 125MHz input
        self.clock_domains.cd_ext_clkout = ClockDomain(reset_less=True)
        ext_clkout = platform.request("user_sma_gpio_p_33")
        self.sync.ext_clkout += ext_clkout.eq(~ext_clkout)

        rtio_external_clk = Signal()
        user_sma_clock = platform.request("user_sma_clock")
        platform.add_period_constraint(user_sma_clock.p, 8.0)
        self.specials += Instance("IBUFDS",
                                  i_I=user_sma_clock.p, i_IB=user_sma_clock.n,
                                  o_O=rtio_external_clk)

        pll_locked = Signal()
        rtio_clk = Signal()
        rtiox4_clk = Signal()
        ext_clkout_clk = Signal()
        self.specials += [
            Instance("PLLE2_ADV",
                     p_STARTUP_WAIT="FALSE", o_LOCKED=pll_locked,

                     p_REF_JITTER1=0.01,
                     p_CLKIN1_PERIOD=8.0, p_CLKIN2_PERIOD=8.0,
                     i_CLKIN1=rtio_internal_clk, i_CLKIN2=rtio_external_clk,
                     # Warning: CLKINSEL=0 means CLKIN2 is selected
                     i_CLKINSEL=~self._clock_sel.storage,

                     # VCO @ 1GHz when using 125MHz input
                     p_CLKFBOUT_MULT=8, p_DIVCLK_DIVIDE=1,
                     i_CLKFBIN=self.cd_rtio.clk,
                     i_RST=self._pll_reset.storage,

                     o_CLKFBOUT=rtio_clk,

                     p_CLKOUT0_DIVIDE=2, p_CLKOUT0_PHASE=0.0,
                     o_CLKOUT0=rtiox4_clk,

                     p_CLKOUT1_DIVIDE=5, p_CLKOUT1_PHASE=0.0,
                     o_CLKOUT1=ext_clkout_clk),
            Instance("BUFG", i_I=rtio_clk, o_O=self.cd_rtio.clk),
            Instance("BUFG", i_I=rtiox4_clk, o_O=self.cd_rtiox4.clk),
            Instance("BUFG", i_I=ext_clkout_clk, o_O=self.cd_ext_clkout.clk),

            AsyncResetSynchronizer(self.cd_rtio, ~pll_locked),
            MultiReg(pll_locked, self._pll_locked.status)
        ]


# The default user SMA voltage on KC705 is 2.5V, and the Migen platform
# follows this default. But since the SMAs are on the same bank as the DDS,
# which is set to 3.3V by reprogramming the KC705 power ICs, we need to
# redefine them here.
_sma33_io = [
    ("user_sma_gpio_p_33", 0, Pins("Y23"), IOStandard("LVCMOS33")),
    ("user_sma_gpio_n_33", 0, Pins("Y24"), IOStandard("LVCMOS33")),
]


_ams101_dac = [
    ("ams101_dac", 0,
        Subsignal("ldac", Pins("XADC:GPIO0")),
        Subsignal("clk", Pins("XADC:GPIO1")),
        Subsignal("mosi", Pins("XADC:GPIO2")),
        Subsignal("cs_n", Pins("XADC:GPIO3")),
        IOStandard("LVTTL")
     )
]

_sdcard_spi_33 = [
    ("sdcard_spi_33", 0,
        Subsignal("miso", Pins("AC20"), Misc("PULLUP")),
        Subsignal("clk", Pins("AB23")),
        Subsignal("mosi", Pins("AB22")),
        Subsignal("cs_n", Pins("AC21")),
        IOStandard("LVCMOS33")
    )
]

_zotino = [
    ("fmcdio_dirctl", 0,
        Subsignal("clk", Pins("HPC:LA32_N")),
        Subsignal("ser", Pins("HPC:LA33_P")),
        Subsignal("latch", Pins("HPC:LA32_P")),
        IOStandard("LVCMOS25")
    ),
    ("zotino_spi_p", 0,
        Subsignal("clk", Pins("HPC:LA08_P")),
        Subsignal("mosi", Pins("HPC:LA09_P")),
        Subsignal("miso", Pins("HPC:LA10_P")),
        Subsignal("cs_n", Pins("HPC:LA11_P")),
        IOStandard("LVDS_25")
    ),
    ("zotino_spi_n", 0,
        Subsignal("clk", Pins("HPC:LA08_N")),
        Subsignal("mosi", Pins("HPC:LA09_N")),
        Subsignal("miso", Pins("HPC:LA10_N")),
        Subsignal("cs_n", Pins("HPC:LA11_N")),
        IOStandard("LVDS_25")
    ),
    ("zotino_ldac", 0,
        Subsignal("p", Pins("HPC:LA13_P")),
        Subsignal("n", Pins("HPC:LA13_N")),
        IOStandard("LVDS_25"), Misc("DIFF_TERM=TRUE")
    )
]


# FMC DIO 32ch LVDS a v1.2 on HPC to VHDCI-Carrier v1.1
# uring the upper/right VHDCI connector: LVDS7 and LVDS8
# using the lower/left VHDCI connector: LVDS3 and LVDS4
_urukul = [
    ("urukul_spi_p", 0,
        Subsignal("clk", Pins("HPC:LA17_CC_P")),
        Subsignal("mosi", Pins("HPC:LA16_P")),
        Subsignal("miso", Pins("HPC:LA24_P")),
        Subsignal("cs_n", Pins("HPC:LA19_P HPC:LA20_P HPC:LA21_P")),
        IOStandard("LVDS_25"),
    ),
    ("urukul_spi_n", 0,
        Subsignal("clk", Pins("HPC:LA17_CC_N")),
        Subsignal("mosi", Pins("HPC:LA16_N")),
        Subsignal("miso", Pins("HPC:LA24_N")),
        Subsignal("cs_n", Pins("HPC:LA19_N HPC:LA20_N HPC:LA21_N")),
        IOStandard("LVDS_25"),
    ),
    ("urukul_io_update", 0,
        Subsignal("p", Pins("HPC:LA22_P")),
        Subsignal("n", Pins("HPC:LA22_N")),
        IOStandard("LVDS_25"),
    ),
    ("urukul_dds_reset", 0,
        Subsignal("p", Pins("HPC:LA23_P")),
        Subsignal("n", Pins("HPC:LA23_N")),
        IOStandard("LVDS_25"),
    ),
    ("urukul_sync_clk", 0,
        Subsignal("p", Pins("HPC:LA18_CC_P")),
        Subsignal("n", Pins("HPC:LA18_CC_N")),
        IOStandard("LVDS_25"),
    ),
    ("urukul_sync_in", 0,
        Subsignal("p", Pins("HPC:LA25_P")),
        Subsignal("n", Pins("HPC:LA25_N")),
        IOStandard("LVDS_25"),
    ),
    ("urukul_io_update_ret", 0,
        Subsignal("p", Pins("HPC:LA26_P")),
        Subsignal("n", Pins("HPC:LA26_N")),
        IOStandard("LVDS_25"),
    ),
    ("urukul_sw0", 0,
        Subsignal("p", Pins("HPC:LA28_P")),
        Subsignal("n", Pins("HPC:LA28_N")),
        IOStandard("LVDS_25"),
    ),
    ("urukul_sw1", 0,
        Subsignal("p", Pins("HPC:LA29_P")),
        Subsignal("n", Pins("HPC:LA29_N")),
        IOStandard("LVDS_25"),
    ),
    ("urukul_sw2", 0,
        Subsignal("p", Pins("HPC:LA30_P")),
        Subsignal("n", Pins("HPC:LA30_N")),
        IOStandard("LVDS_25"),
    ),
    ("urukul_sw3", 0,
        Subsignal("p", Pins("HPC:LA31_P")),
        Subsignal("n", Pins("HPC:LA31_N")),
        IOStandard("LVDS_25"),
    )
]


class _NIST_Ions(MiniSoC, AMPSoC):
    mem_map = {
        "cri_con":       0x10000000,
        "rtio":          0x20000000,
        "rtio_dma":      0x30000000,
        "mailbox":       0x70000000
    }
    mem_map.update(MiniSoC.mem_map)

    def __init__(self, cpu_type="or1k", **kwargs):
        MiniSoC.__init__(self,
                         cpu_type=cpu_type,
                         sdram_controller_type="minicon",
                         l2_size=128*1024,
                         ident=artiq_version,
                         ethmac_nrxslots=4,
                         ethmac_ntxslots=4,
                         **kwargs)
        AMPSoC.__init__(self)
        if isinstance(self.platform.toolchain, XilinxVivadoToolchain):
            self.platform.toolchain.bitstream_commands.extend([
                "set_property BITSTREAM.GENERAL.COMPRESS True [current_design]",
            ])
        if isinstance(self.platform.toolchain, XilinxISEToolchain):
            self.platform.toolchain.bitgen_opt += " -g compress"

        self.submodules.leds = gpio.GPIOOut(Cat(
            self.platform.request("user_led", 0),
            self.platform.request("user_led", 1)))
        self.csr_devices.append("leds")

        self.platform.add_extension(_sma33_io)
        self.platform.add_extension(_ams101_dac)
        self.platform.add_extension(_sdcard_spi_33)
        self.platform.add_extension(_zotino)
        self.platform.add_extension(_urukul)

        i2c = self.platform.request("i2c")
        self.submodules.i2c = gpio.GPIOTristate([i2c.scl, i2c.sda])
        self.csr_devices.append("i2c")
        self.config["I2C_BUS_COUNT"] = 1

        self.config["HAS_DDS"] = None

    def add_rtio(self, rtio_channels):
        self.submodules.rtio_crg = _RTIOCRG(self.platform, self.crg.cd_sys.clk)
        self.csr_devices.append("rtio_crg")
        self.submodules.rtio_core = rtio.Core(rtio_channels)
        self.csr_devices.append("rtio_core")
        self.submodules.rtio = rtio.KernelInitiator()
        self.submodules.rtio_dma = ClockDomainsRenamer("sys_kernel")(
            rtio.DMA(self.get_native_sdram_if()))
        self.register_kernel_cpu_csrdevice("rtio")
        self.register_kernel_cpu_csrdevice("rtio_dma")
        self.submodules.cri_con = rtio.CRIInterconnectShared(
            [self.rtio.cri, self.rtio_dma.cri],
            [self.rtio_core.cri])
        self.register_kernel_cpu_csrdevice("cri_con")
        self.submodules.rtio_moninj = rtio.MonInj(rtio_channels)
        self.csr_devices.append("rtio_moninj")

        self.rtio_crg.cd_rtio.clk.attr.add("keep")
        self.platform.add_period_constraint(self.rtio_crg.cd_rtio.clk, 8.)
        self.platform.add_false_path_constraints(
            self.crg.cd_sys.clk,
            self.rtio_crg.cd_rtio.clk)

        self.submodules.rtio_analyzer = rtio.Analyzer(self.rtio_core.cri,
                                                      self.get_native_sdram_if())
        self.csr_devices.append("rtio_analyzer")


class NIST_CLOCK(_NIST_Ions):
    """
    NIST clock hardware, with old backplane and 11 DDS channels
    """
    def __init__(self, cpu_type="or1k", **kwargs):
        _NIST_Ions.__init__(self, cpu_type, **kwargs)

        platform = self.platform
        platform.add_extension(nist_clock.fmc_adapter_io)

        rtio_channels = []
        for i in range(16):
            if i % 4 == 3:
                phy = ttl_serdes_7series.InOut_8X(platform.request("ttl", i))
                self.submodules += phy
                rtio_channels.append(rtio.Channel.from_phy(phy, ififo_depth=512))
            else:
                phy = ttl_serdes_7series.Output_8X(platform.request("ttl", i))
                self.submodules += phy
                rtio_channels.append(rtio.Channel.from_phy(phy))

        for i in range(2):
            phy = ttl_serdes_7series.InOut_8X(platform.request("pmt", i))
            self.submodules += phy
            rtio_channels.append(rtio.Channel.from_phy(phy, ififo_depth=512))

        phy = ttl_serdes_7series.InOut_8X(platform.request("user_sma_gpio_n_33"))
        self.submodules += phy
        rtio_channels.append(rtio.Channel.from_phy(phy, ififo_depth=512))

        phy = ttl_simple.Output(platform.request("user_led", 2))
        self.submodules += phy
        rtio_channels.append(rtio.Channel.from_phy(phy))

        ams101_dac = self.platform.request("ams101_dac", 0)
        phy = ttl_simple.Output(ams101_dac.ldac)
        self.submodules += phy
        rtio_channels.append(rtio.Channel.from_phy(phy))

        phy = ttl_simple.ClockGen(platform.request("la32_p"))
        self.submodules += phy
        rtio_channels.append(rtio.Channel.from_phy(phy))

        phy = spi.SPIMaster(ams101_dac)
        self.submodules += phy
        rtio_channels.append(rtio.Channel.from_phy(
            phy, ififo_depth=4))

        for i in range(3):
            phy = spi.SPIMaster(self.platform.request("spi", i))
            self.submodules += phy
            rtio_channels.append(rtio.Channel.from_phy(
<<<<<<< HEAD
                phy, ofifo_depth=128, ififo_depth=128))
            
        phy = spi.SPIMaster(platform.request("sdcard_spi_33"))
        self.submodules += phy
        rtio_channels.append(rtio.Channel.from_phy(
            phy, ofifo_depth=4, ififo_depth=4))

        fmcdio_dirctl = self.platform.request("fmcdio_dirctl")
        for s in fmcdio_dirctl.clk, fmcdio_dirctl.ser, fmcdio_dirctl.latch:
            phy = ttl_simple.Output(s)
            self.submodules += phy
            rtio_channels.append(rtio.Channel.from_phy(phy))

        sdac_phy = spi.SPIMaster(self.platform.request("zotino_spi_p"),
                                 self.platform.request("zotino_spi_n"))
        self.submodules += sdac_phy
        rtio_channels.append(rtio.Channel.from_phy(sdac_phy, ififo_depth=4))

        pads = platform.request("zotino_ldac")
        ldac_phy = ttl_serdes_7series.Output_8X(pads.p, pads.n)
        self.submodules += ldac_phy
        rtio_channels.append(rtio.Channel.from_phy(ldac_phy))

        dac_monitor = ad5360_monitor.AD5360Monitor(sdac_phy.rtlink, ldac_phy.rtlink)
        self.submodules += dac_monitor
        sdac_phy.probes.extend(dac_monitor.probes)

        phy = spi.SPIMaster(self.platform.request("urukul_spi_p"),
                self.platform.request("urukul_spi_n"))
        self.submodules += phy
        rtio_channels.append(rtio.Channel.from_phy(phy, ififo_depth=4))

        for signal in "io_update dds_reset sw0 sw1 sw2 sw3".split():
            pads = platform.request("urukul_{}".format(signal))
            phy = ttl_serdes_7series.Output_8X(pads.p, pads.n)
            self.submodules += phy
            rtio_channels.append(rtio.Channel.from_phy(phy))
=======
                phy, ififo_depth=128))

        phy = spi.SPIMaster(platform.request("sdcard_spi_33", 0))
        self.submodules += phy
        rtio_channels.append(rtio.Channel.from_phy(
            phy, ififo_depth=4))
>>>>>>> f3f83174

        phy = dds.AD9914(platform.request("dds"), 11, onehot=True)
        self.submodules += phy
        rtio_channels.append(rtio.Channel.from_phy(phy, ififo_depth=4))

        self.config["HAS_RTIO_LOG"] = None
        self.config["RTIO_LOG_CHANNEL"] = len(rtio_channels)
        rtio_channels.append(rtio.LogChannel())

        self.add_rtio(rtio_channels)


class NIST_QC2(_NIST_Ions):
    """
    NIST QC2 hardware, as used in Quantum I and Quantum II, with new backplane
    and 24 DDS channels.  Two backplanes are used.
    """
    def __init__(self, cpu_type="or1k", **kwargs):
        _NIST_Ions.__init__(self, cpu_type, **kwargs)

        platform = self.platform
        platform.add_extension(nist_qc2.fmc_adapter_io)

        rtio_channels = []
        clock_generators = []

        # All TTL channels are In+Out capable
        for i in range(40):
            phy = ttl_serdes_7series.InOut_8X(
                platform.request("ttl", i))
            self.submodules += phy
            rtio_channels.append(rtio.Channel.from_phy(phy, ififo_depth=512))

        # CLK0, CLK1 are for clock generators, on backplane SMP connectors
        for i in range(2):
            phy = ttl_simple.ClockGen(
                platform.request("clkout", i))
            self.submodules += phy
            clock_generators.append(rtio.Channel.from_phy(phy))

        # user SMA on KC705 board
        phy = ttl_serdes_7series.InOut_8X(platform.request("user_sma_gpio_n_33"))
        self.submodules += phy
        rtio_channels.append(rtio.Channel.from_phy(phy, ififo_depth=512))

        phy = ttl_simple.Output(platform.request("user_led", 2))
        self.submodules += phy
        rtio_channels.append(rtio.Channel.from_phy(phy))

        # AMS101 DAC on KC705 XADC header - optional
        ams101_dac = self.platform.request("ams101_dac", 0)
        phy = ttl_simple.Output(ams101_dac.ldac)
        self.submodules += phy
        rtio_channels.append(rtio.Channel.from_phy(phy))

        # add clock generators after TTLs
        rtio_channels += clock_generators

        phy = spi.SPIMaster(ams101_dac)
        self.submodules += phy
        rtio_channels.append(rtio.Channel.from_phy(
            phy, ififo_depth=4))

        for i in range(4):
            phy = spi.SPIMaster(self.platform.request("spi", i))
            self.submodules += phy
            rtio_channels.append(rtio.Channel.from_phy(
                phy, ififo_depth=128))

        for backplane_offset in range(2):
            phy = dds.AD9914(
                platform.request("dds", backplane_offset), 12, onehot=True)
            self.submodules += phy
            rtio_channels.append(rtio.Channel.from_phy(phy, ififo_depth=4))

        self.config["HAS_RTIO_LOG"] = None
        self.config["RTIO_LOG_CHANNEL"] = len(rtio_channels)
        rtio_channels.append(rtio.LogChannel())

        self.add_rtio(rtio_channels)


def main():
    parser = argparse.ArgumentParser(
        description="ARTIQ device binary builder / single-FPGA KC705-based "
                    "systems with AD9 DDS (NIST Ions hardware)")
    builder_args(parser)
    soc_kc705_args(parser)
    parser.add_argument("-H", "--hw-adapter", default="nist_clock",
                        help="hardware adapter type: "
                             "nist_clock/nist_qc2 "
                             "(default: %(default)s)")
    args = parser.parse_args()

    hw_adapter = args.hw_adapter.lower()
    if hw_adapter == "nist_clock":
        cls = NIST_CLOCK
    elif hw_adapter == "nist_qc2":
        cls = NIST_QC2
    else:
        raise SystemExit("Invalid hardware adapter string (-H/--hw-adapter)")

    soc = cls(**soc_kc705_argdict(args))
    build_artiq_soc(soc, builder_argdict(args))


if __name__ == "__main__":
    main()<|MERGE_RESOLUTION|>--- conflicted
+++ resolved
@@ -325,13 +325,12 @@
             phy = spi.SPIMaster(self.platform.request("spi", i))
             self.submodules += phy
             rtio_channels.append(rtio.Channel.from_phy(
-<<<<<<< HEAD
-                phy, ofifo_depth=128, ififo_depth=128))
+                phy, ififo_depth=128))
             
         phy = spi.SPIMaster(platform.request("sdcard_spi_33"))
         self.submodules += phy
         rtio_channels.append(rtio.Channel.from_phy(
-            phy, ofifo_depth=4, ififo_depth=4))
+            phy, ififo_depth=4))
 
         fmcdio_dirctl = self.platform.request("fmcdio_dirctl")
         for s in fmcdio_dirctl.clk, fmcdio_dirctl.ser, fmcdio_dirctl.latch:
@@ -363,14 +362,6 @@
             phy = ttl_serdes_7series.Output_8X(pads.p, pads.n)
             self.submodules += phy
             rtio_channels.append(rtio.Channel.from_phy(phy))
-=======
-                phy, ififo_depth=128))
-
-        phy = spi.SPIMaster(platform.request("sdcard_spi_33", 0))
-        self.submodules += phy
-        rtio_channels.append(rtio.Channel.from_phy(
-            phy, ififo_depth=4))
->>>>>>> f3f83174
 
         phy = dds.AD9914(platform.request("dds"), 11, onehot=True)
         self.submodules += phy
